--- conflicted
+++ resolved
@@ -2,19 +2,12 @@
 Decorator for Beancount Importer classes
 that suggests and predicts postings using machine learning.
 """
-<<<<<<< HEAD
-
-=======
->>>>>>> 9fa21d58
 import inspect
 import logging
+from functools import wraps
 from typing import List, Union
 
-<<<<<<< HEAD
-from beancount.core.data import TxnPosting, Transaction
-=======
-from beancount.core.data import Transaction
->>>>>>> 9fa21d58
+from beancount.core.data import Transaction, TxnPosting
 from beancount.ingest.cache import _FileMemo
 from sklearn.feature_extraction.text import CountVectorizer
 from sklearn.pipeline import Pipeline, FeatureUnion
@@ -31,28 +24,16 @@
 # the decorator
 class PredictPostings:
     '''
-<<<<<<< HEAD
-    Decorator for beancount importer classes.
-=======
-    Applying this decorator to a beancount importer
+    Applying this decorator to a beancount importer or its extract method
     will predict and auto-complete missing second postings
     of the transactions to be imported.
->>>>>>> 9fa21d58
-
-    Applying this decorator to an importer class or its extract method
-    will use machine learning to learn and predict missing second postings
-    for the transactions that are imported.
 
     Example:
 
-<<<<<<< HEAD
     @PredictPostings(
         training_data="trainingdata.beancount",
         filter_training_data_by_account="The:Importers:Already:Known:Accountname"
     )
-=======
-    @PredictPostings(training_data="trainingdata.beancount")
->>>>>>> 9fa21d58
     class MyImporter(ImporterProtocol):
         def extract(file):
           # do the import, return list of entries
@@ -76,7 +57,6 @@
         self.predict_second_posting = predict_second_posting
         self.suggest_accounts = suggest_accounts
 
-<<<<<<< HEAD
     def __call__(self, to_be_decorated=None, *args, **kwargs):
 
         if inspect.isclass(to_be_decorated):
@@ -109,82 +89,18 @@
 
         return wrapper
 
-    def enhance_transactions(self):
-        # load training data
+    def enhance_transactions(self):# load training data
         self.training_data = ml.load_training_data(
             self.training_data,
             filter_training_data_by_account=self.filter_training_data_by_account,
             existing_entries=self.existing_entries)
 
-        # convert training data to a list of TxnPostings
-        self.converted_training_data = [TxnPosting(t, p) for t in self.training_data for p in t.postings
-                                        # ...filtered, the TxnPosting.posting.account must be different from the
-                                        # already-known filter_training_data_by_account:
-                                        if p.account != self.filter_training_data_by_account]
-
-        # train the machine learning model
-        self._trained = False
-        if not self.converted_training_data:
-            logger.warning("Cannot train the machine learning model "
-                           "because the training data is empty.")
-        elif len(self.converted_training_data) < 2:
-            logger.warning("Cannot train the machine learning model "
-                           "because the training data consists of less than two elements.")
-        else:
-            transformers = []
-            transformer_weights = {}
-            transformers.append(
-                ('narration', Pipeline([
-                    ('getNarration', ml.GetNarration()),
-                    ('vect', CountVectorizer(ngram_range=(1, 3))),
-                ]))
-            )
-            transformer_weights['narration'] = 0.8
-
-            distinctPayees = set(map(lambda trx: trx.txn.payee, self.converted_training_data))
-            if len(distinctPayees) > 1:
-                transformers.append(
-                    ('payee', Pipeline([
-                        ('getPayee', ml.GetPayee()),
-                        ('vect', CountVectorizer(ngram_range=(1, 3))),
-                    ]))
-                )
-=======
-    def __call__(self, OriginalImporter):
-        decorator = self
-        assert inspect.isclass(OriginalImporter), "The decorator can only be applied to classes (not functions)."
-
-        class PredictPostingsImporter(OriginalImporter):
-            def extract(self, file, existing_entries=None):
-                logger.debug(f"About to call the importer's extract function to receive entries to be imported...")
-                if 'existing_entries' in inspect.signature(super().extract).parameters:
-                    decorator.imported_transactions = super().extract(file, existing_entries)
-                else:
-                    decorator.imported_transactions = super().extract(file)
-                logger.debug(
-                    f"Received {len(decorator.imported_transactions)} entries by calling the importer's extract function.")
-                return decorator._extract(
-                    file,
-                    existing_entries
-                )
-
-        return PredictPostingsImporter
-
-    def _extract(self, file, existing_entries) -> List[Transaction]:
-        """Completes missing missing postings using machine learning."""
-
-        # load training data
-        self.training_data = ml.load_training_data(
-            self.training_data,
-            filter_training_data_by_account=self.filter_training_data_by_account,
-            existing_entries=existing_entries)
-
         # convert training data to a list of TxnPostingAccounts
         self.converted_training_data = [ml.TxnPostingAccount(t, p, pRef.account)
-                for t in self.training_data
-                for pRef in t.postings
-                for p in t.postings
-                if p.account != pRef.account]
+                                        for t in self.training_data
+                                        for pRef in t.postings
+                                        for p in t.postings
+                                        if p.account != pRef.account]
 
         # train the machine learning model
         self._trained = False
@@ -220,7 +136,6 @@
                         ('vect', CountVectorizer(ngram_range=(1, 3))),
                     ]))
                 )
->>>>>>> 9fa21d58
                 transformer_weights['payee'] = 0.5
 
             transformers.append(
@@ -255,11 +170,7 @@
             predicted_accounts: List[str]
             predicted_accounts = self.pipeline.predict(self.imported_transactions)
             self.transactions = [ml.add_posting_to_transaction(*t_a)
-<<<<<<< HEAD
                                  for t_a in zip(self.transactions, predicted_accounts)]
-=======
-                                 for t_a in zip(self.imported_transactions, predicted_accounts)]
->>>>>>> 9fa21d58
             logger.debug("Finished adding predicted accounts to the transactions to be imported.")
 
         # suggest accounts that are likely involved in the transaction
